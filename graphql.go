--- conflicted
+++ resolved
@@ -38,18 +38,9 @@
 		return nil, err
 	}
 
-<<<<<<< HEAD
-	if resolver != nil {
-		r, err := resolvable.ApplyResolver(s.schema, resolver, s.prefixRootFunctions)
-		if err != nil {
-			return nil, err
-		}
-		s.res = r
-=======
-	r, err := resolvable.ApplyResolver(s.schema, resolver)
+	r, err := resolvable.ApplyResolver(s.schema, resolver, s.prefixRootFunctions)
 	if err != nil {
 		return nil, err
->>>>>>> 010347b5
 	}
 	s.res = r
 
