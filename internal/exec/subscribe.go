--- conflicted
+++ resolved
@@ -23,7 +23,7 @@
 func (r *Request) Subscribe(ctx context.Context, s *resolvable.Schema, op *query.Operation) <-chan *Response {
 	var result reflect.Value
 	var f *fieldToExec
-	var errs []*errors.QueryError
+	var err *errors.QueryError
 	func() {
 		defer r.handlePanic(ctx)
 
@@ -31,14 +31,9 @@
 		var fields []*fieldToExec
 		collectFieldsToResolve(sels, s, s.Resolver, &fields, make(map[string]*fieldToExec))
 
-		if len(r.Errs) > 0 {
-			errs = r.Errs
-			return
-		}
-
 		// TODO: move this check into validation.Validate
 		if len(fields) != 1 {
-			errs = []*errors.QueryError{errors.Errorf("%s", "can subscribe to at most one subscription at a time")}
+			err = errors.Errorf("%s", "can subscribe to at most one subscription at a time")
 			return
 		}
 		f = fields[0]
@@ -54,18 +49,6 @@
 		result = callOut[0]
 
 		if f.field.HasError && !callOut[1].IsNil() {
-<<<<<<< HEAD
-			errIface := callOut[1].Interface()
-			switch resolverErr := errIface.(type) {
-			case *errors.QueryError:
-				errs = []*errors.QueryError{resolverErr}
-			case error:
-				err := errors.Errorf("%s", resolverErr)
-				err.ResolverError = resolverErr
-				errs = []*errors.QueryError{err}
-			default:
-				panic("dead code path")
-=======
 			switch resolverErr := callOut[1].Interface().(type) {
 			case *errors.QueryError:
 				err = resolverErr
@@ -74,7 +57,6 @@
 				err.ResolverError = resolverErr
 			default:
 				panic(fmt.Errorf("can only deal with *QueryError and error types, got %T", resolverErr))
->>>>>>> 3c9ac911
 			}
 		}
 	}()
@@ -85,14 +67,14 @@
 	}
 
 	if f == nil {
-		return sendAndReturnClosed(&Response{Errors: errs})
+		return sendAndReturnClosed(&Response{Errors: []*errors.QueryError{err}})
 	}
 
-	if len(errs) > 0 {
+	if err != nil {
 		if _, nonNullChild := f.field.Type.(*common.NonNull); nonNullChild {
-			return sendAndReturnClosed(&Response{Errors: errs})
+			return sendAndReturnClosed(&Response{Errors: []*errors.QueryError{err}})
 		}
-		return sendAndReturnClosed(&Response{Data: []byte(fmt.Sprintf(`{"%s":null}`, f.field.Alias)), Errors: errs})
+		return sendAndReturnClosed(&Response{Data: []byte(fmt.Sprintf(`{"%s":null}`, f.field.Alias)), Errors: []*errors.QueryError{err}})
 	}
 
 	if ctxErr := ctx.Err(); ctxErr != nil {
