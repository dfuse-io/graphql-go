--- conflicted
+++ resolved
@@ -68,23 +68,13 @@
 		}
 	}()
 
-<<<<<<< HEAD
-	if len(errs) > 0 {
-		var nonNullChild bool
-		if f != nil {
-			_, nonNullChild = f.field.Type.(*common.NonNull)
-		}
-		if f == nil || nonNullChild {
-			return sendAndReturnClosed(&Response{Errors: errs})
-=======
 	if f == nil {
-		return sendAndReturnClosed(&Response{Errors: []*errors.QueryError{err}})
+		return sendAndReturnClosed(&Response{Errors: errs})
 	}
 
-	if err != nil {
+	if len(errs) > 0 {
 		if _, nonNullChild := f.field.Type.(*common.NonNull); nonNullChild {
-			return sendAndReturnClosed(&Response{Errors: []*errors.QueryError{err}})
->>>>>>> 4c772c18
+			return sendAndReturnClosed(&Response{Errors: errs})
 		}
 		return sendAndReturnClosed(&Response{Data: []byte(fmt.Sprintf(`{"%s":null}`, f.field.Alias)), Errors: errs})
 	}
